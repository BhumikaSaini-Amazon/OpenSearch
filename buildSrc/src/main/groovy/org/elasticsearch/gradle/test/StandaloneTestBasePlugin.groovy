/*
 * Licensed to Elasticsearch under one or more contributor
 * license agreements. See the NOTICE file distributed with
 * this work for additional information regarding copyright
 * ownership. Elasticsearch licenses this file to you under
 * the Apache License, Version 2.0 (the "License"); you may
 * not use this file except in compliance with the License.
 * You may obtain a copy of the License at
 *
 *    http://www.apache.org/licenses/LICENSE-2.0
 *
 * Unless required by applicable law or agreed to in writing,
 * software distributed under the License is distributed on an
 * "AS IS" BASIS, WITHOUT WARRANTIES OR CONDITIONS OF ANY
 * KIND, either express or implied.  See the License for the
 * specific language governing permissions and limitations
 * under the License.
 */


package org.elasticsearch.gradle.test

import com.carrotsearch.gradle.junit4.RandomizedTestingPlugin
import org.elasticsearch.gradle.BuildPlugin
import org.elasticsearch.gradle.VersionProperties
import org.elasticsearch.gradle.precommit.PrecommitTasks
import org.gradle.api.Plugin
import org.gradle.api.Project
import org.gradle.api.plugins.JavaBasePlugin
import org.gradle.plugins.ide.eclipse.model.EclipseClasspath

/** Configures the build to have a rest integration test.  */
public class StandaloneTestBasePlugin implements Plugin<Project> {

    @Override
    public void apply(Project project) {
        project.pluginManager.apply(JavaBasePlugin)
        project.pluginManager.apply(RandomizedTestingPlugin)

        BuildPlugin.globalBuildInfo(project)
        BuildPlugin.configureRepositories(project)

        // only setup tests to build
<<<<<<< HEAD
        project.sourceSets {
            test
        }
        project.dependencies {
            testCompile "org.elasticsearch:test-framework:${VersionProperties.elasticsearch}"
        }

        project.eclipse {
            classpath {
                sourceSets = [project.sourceSets.test]
                plusConfigurations = [project.configurations.testRuntime]
            }
        }
        project.idea {
            module {
                testSourceDirs += project.sourceSets.test.java.srcDirs
                scopes['TEST'] = [plus: [project.configurations.testRuntime]]
            }
        }
        PrecommitTasks.configure(project)
=======
        project.sourceSets.create('test')
        project.dependencies.add('testCompile', "org.elasticsearch:test-framework:${VersionProperties.elasticsearch}")

        project.eclipse.classpath.sourceSets = [project.sourceSets.test]
        project.eclipse.classpath.plusConfigurations = [project.configurations.testRuntime]

        PrecommitTasks.create(project, false)
        project.check.dependsOn(project.precommit)
>>>>>>> 4e80a5e0
    }
}<|MERGE_RESOLUTION|>--- conflicted
+++ resolved
@@ -41,36 +41,15 @@
         BuildPlugin.configureRepositories(project)
 
         // only setup tests to build
-<<<<<<< HEAD
-        project.sourceSets {
-            test
-        }
-        project.dependencies {
-            testCompile "org.elasticsearch:test-framework:${VersionProperties.elasticsearch}"
-        }
-
-        project.eclipse {
-            classpath {
-                sourceSets = [project.sourceSets.test]
-                plusConfigurations = [project.configurations.testRuntime]
-            }
-        }
-        project.idea {
-            module {
-                testSourceDirs += project.sourceSets.test.java.srcDirs
-                scopes['TEST'] = [plus: [project.configurations.testRuntime]]
-            }
-        }
-        PrecommitTasks.configure(project)
-=======
         project.sourceSets.create('test')
         project.dependencies.add('testCompile', "org.elasticsearch:test-framework:${VersionProperties.elasticsearch}")
 
         project.eclipse.classpath.sourceSets = [project.sourceSets.test]
         project.eclipse.classpath.plusConfigurations = [project.configurations.testRuntime]
+        project.idea.module.testSourceDirs += project.sourceSets.test.java.srcDirs
+        project.idea.module.scopes['TEST'] = [plus: [project.configurations.testRuntime]]
 
         PrecommitTasks.create(project, false)
         project.check.dependsOn(project.precommit)
->>>>>>> 4e80a5e0
     }
 }