--- conflicted
+++ resolved
@@ -328,13 +328,8 @@
     public void restoreLocalCheckpointFromTranslog() throws IOException {
         try (ReleasableLock ignored = writeLock.acquire()) {
             ensureOpen();
-<<<<<<< HEAD
-            final long localCheckpoint = seqNoService.getLocalCheckpoint();
+            final long localCheckpoint = localCheckpointTracker.getCheckpoint();
             try (Translog.Snapshot snapshot = getTranslog().newSnapshotFrom(localCheckpoint + 1)) {
-=======
-            final long localCheckpoint = localCheckpointTracker.getCheckpoint();
-            try (Translog.Snapshot snapshot = getTranslog().newSnapshotFromMinSeqNo(localCheckpoint + 1)) {
->>>>>>> c753b82c
                 Translog.Operation operation;
                 while ((operation = snapshot.next()) != null) {
                     if (operation.seqNo() > localCheckpoint) {
@@ -734,13 +729,8 @@
      * @param operation the operation
      * @return the sequence number
      */
-<<<<<<< HEAD
     long doGenerateSeqNoForOperation(final Operation operation) {
-        return seqNoService.generateSeqNo();
-=======
-    protected long doGenerateSeqNoForOperation(final Operation operation) {
         return localCheckpointTracker.generateSeqNo();
->>>>>>> c753b82c
     }
 
     @Override
