--- conflicted
+++ resolved
@@ -209,12 +209,8 @@
                                 BytesReference indexSourceAsBytes = indexRequest.source();
                                 // add the response
                                 IndexResponse indexResponse = result.response();
-<<<<<<< HEAD
                                 UpdateResponse updateResponse = new UpdateResponse(indexResponse.getShardInfo(), indexResponse.getShardId(),
-                                        indexResponse.getType(), indexResponse.getId(), indexResponse.getSeqNo(), indexResponse.getVersion(), indexResponse.isCreated());
-=======
-                                UpdateResponse updateResponse = new UpdateResponse(indexResponse.getShardInfo(), indexResponse.getShardId(), indexResponse.getType(), indexResponse.getId(), indexResponse.getVersion(), indexResponse.isCreated());
->>>>>>> fafeb3ab
+                                    indexResponse.getType(), indexResponse.getId(), indexResponse.getSeqNo(),indexResponse.getVersion(), indexResponse.isCreated());
                                 if (updateRequest.fields() != null && updateRequest.fields().length > 0) {
                                     Tuple<XContentType, Map<String, Object>> sourceAndContent = XContentHelper.convertToMap(indexSourceAsBytes, true);
                                     updateResponse.setGetResult(updateHelper.extractGetResult(updateRequest, request.index(), indexResponse.getVersion(), sourceAndContent.v2(), sourceAndContent.v1(), indexSourceAsBytes));
@@ -226,14 +222,9 @@
                                 WriteResult<DeleteResponse> writeResult = updateResult.writeResult;
                                 DeleteResponse response = writeResult.response();
                                 DeleteRequest deleteRequest = updateResult.request();
-<<<<<<< HEAD
                                 updateResponse = new UpdateResponse(response.getShardInfo(), response.getShardId(), response.getType(),
-                                        response.getId(), response.getSeqNo(), response.getVersion(), false);
-                                updateResponse.setGetResult(updateHelper.extractGetResult(updateRequest, shardRequest.request.index(), response.getVersion(), updateResult.result.updatedSourceAsMap(), updateResult.result.updateSourceContentType(), null));
-=======
-                                updateResponse = new UpdateResponse(response.getShardInfo(), response.getShardId(), response.getType(), response.getId(), response.getVersion(), false);
+                                    response.getId(), response.getSeqNo(), response.getVersion(), false);
                                 updateResponse.setGetResult(updateHelper.extractGetResult(updateRequest, request.index(), response.getVersion(), updateResult.result.updatedSourceAsMap(), updateResult.result.updateSourceContentType(), null));
->>>>>>> fafeb3ab
                                 // Replace the update request to the translated delete request to execute on the replica.
                                 item = request.items()[requestIndex] = new BulkItemRequest(request.items()[requestIndex].id(), deleteRequest);
                                 setResponse(item, new BulkItemResponse(item.id(), OP_TYPE_UPDATE, updateResponse));
@@ -326,11 +317,7 @@
         }
     }
 
-<<<<<<< HEAD
-    private WriteResult<IndexResponse> shardIndexOperation(BulkShardRequest request, IndexRequest indexRequest, ClusterState clusterState,
-=======
-    private WriteResult shardIndexOperation(BulkShardRequest request, IndexRequest indexRequest, MetaData metaData,
->>>>>>> fafeb3ab
+    private WriteResult<IndexResponse> shardIndexOperation(BulkShardRequest request, IndexRequest indexRequest, MetaData metaData,
                                             IndexShard indexShard, boolean processed) throws Throwable {
 
         // validate, if routing is required, that we got routing
@@ -344,10 +331,6 @@
         if (!processed) {
             indexRequest.process(metaData, mappingMd, allowIdGeneration, request.index());
         }
-<<<<<<< HEAD
-
-=======
->>>>>>> fafeb3ab
         return TransportIndexAction.executeIndexRequestOnPrimary(indexRequest, indexShard, mappingUpdatedAction);
     }
 
@@ -424,11 +407,7 @@
             case DELETE:
                 DeleteRequest deleteRequest = translate.action();
                 try {
-<<<<<<< HEAD
-                    WriteResult result = TransportDeleteAction.executeDeleteRequestOnPrimary(deleteRequest, indexShard);
-=======
                     WriteResult<DeleteResponse> result = TransportDeleteAction.executeDeleteRequestOnPrimary(deleteRequest, indexShard);
->>>>>>> fafeb3ab
                     return new UpdateResult(translate, deleteRequest, result);
                 } catch (Throwable t) {
                     t = ExceptionsHelper.unwrapCause(t);
@@ -462,20 +441,7 @@
             if (item.request() instanceof IndexRequest) {
                 IndexRequest indexRequest = (IndexRequest) item.request();
                 try {
-<<<<<<< HEAD
-                    SourceToParse sourceToParse = SourceToParse.source(SourceToParse.Origin.REPLICA, indexRequest.source()).index(shardId.getIndex()).type(indexRequest.type()).id(indexRequest.id())
-                            .routing(indexRequest.routing()).parent(indexRequest.parent()).timestamp(indexRequest.timestamp()).ttl(indexRequest.ttl());
-
-                    final Engine.Index operation = indexShard.prepareIndexOnReplica(sourceToParse,
-                            indexRequest.seqNo(), indexRequest.version(), indexRequest.versionType());
-                    Mapping update = operation.parsedDoc().dynamicMappingsUpdate();
-                    if (update != null) {
-                        throw new RetryOnReplicaException(shardId, "Mappings are not available on the replica yet, triggered update: " + update);
-                    }
-                    indexShard.index(operation);
-=======
                     Engine.Index operation = TransportIndexAction.executeIndexRequestOnReplica(indexRequest, indexShard);
->>>>>>> fafeb3ab
                     location = locationToSync(location, operation.getTranslogLocation());
                 } catch (Throwable e) {
                     // if its not an ignore replica failure, we need to make sure to bubble up the failure
@@ -487,12 +453,7 @@
             } else if (item.request() instanceof DeleteRequest) {
                 DeleteRequest deleteRequest = (DeleteRequest) item.request();
                 try {
-<<<<<<< HEAD
-                    Engine.Delete delete = indexShard.prepareDeleteOnReplica(deleteRequest.type(), deleteRequest.id(),
-                            deleteRequest.seqNo(), deleteRequest.version(), deleteRequest.versionType());
-=======
                     Engine.Delete delete = TransportDeleteAction.executeDeleteRequestOnReplica(deleteRequest, indexShard);
->>>>>>> fafeb3ab
                     indexShard.delete(delete);
                     location = locationToSync(location, delete.getTranslogLocation());
                 } catch (Throwable e) {
