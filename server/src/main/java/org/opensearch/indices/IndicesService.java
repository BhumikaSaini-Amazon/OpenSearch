/*
 * SPDX-License-Identifier: Apache-2.0
 *
 * The OpenSearch Contributors require contributions made to
 * this file be licensed under the Apache-2.0 license or a
 * compatible open source license.
 */

/*
 * Licensed to Elasticsearch under one or more contributor
 * license agreements. See the NOTICE file distributed with
 * this work for additional information regarding copyright
 * ownership. Elasticsearch licenses this file to you under
 * the Apache License, Version 2.0 (the "License"); you may
 * not use this file except in compliance with the License.
 * You may obtain a copy of the License at
 *
 *    http://www.apache.org/licenses/LICENSE-2.0
 *
 * Unless required by applicable law or agreed to in writing,
 * software distributed under the License is distributed on an
 * "AS IS" BASIS, WITHOUT WARRANTIES OR CONDITIONS OF ANY
 * KIND, either express or implied.  See the License for the
 * specific language governing permissions and limitations
 * under the License.
 */

/*
 * Modifications Copyright OpenSearch Contributors. See
 * GitHub history for details.
 */

package org.opensearch.indices;

import org.apache.logging.log4j.LogManager;
import org.apache.logging.log4j.Logger;
import org.apache.logging.log4j.message.ParameterizedMessage;
import org.apache.lucene.index.DirectoryReader;
import org.apache.lucene.index.IndexReader.CacheHelper;
import org.apache.lucene.store.AlreadyClosedException;
import org.apache.lucene.util.CollectionUtil;
import org.apache.lucene.util.RamUsageEstimator;
import org.opensearch.LegacyESVersion;
import org.opensearch.OpenSearchException;
import org.opensearch.ResourceAlreadyExistsException;
import org.opensearch.Version;
import org.opensearch.action.admin.indices.stats.CommonStats;
import org.opensearch.action.admin.indices.stats.CommonStatsFlags;
import org.opensearch.action.admin.indices.stats.CommonStatsFlags.Flag;
import org.opensearch.action.admin.indices.stats.IndexShardStats;
import org.opensearch.action.admin.indices.stats.ShardStats;
import org.opensearch.action.search.SearchType;
import org.opensearch.client.Client;
import org.opensearch.cluster.ClusterState;
import org.opensearch.cluster.metadata.IndexMetadata;
import org.opensearch.cluster.metadata.IndexNameExpressionResolver;
import org.opensearch.cluster.node.DiscoveryNode;
import org.opensearch.cluster.routing.RecoverySource;
import org.opensearch.cluster.routing.ShardRouting;
import org.opensearch.cluster.service.ClusterService;
import org.opensearch.common.CheckedConsumer;
import org.opensearch.common.CheckedFunction;
import org.opensearch.common.CheckedSupplier;
import org.opensearch.common.Nullable;
import org.opensearch.common.breaker.CircuitBreaker;
import org.opensearch.common.bytes.BytesReference;
import org.opensearch.common.component.AbstractLifecycleComponent;
import org.opensearch.common.io.FileSystemUtils;
import org.opensearch.common.io.stream.BytesStreamOutput;
import org.opensearch.common.io.stream.NamedWriteableAwareStreamInput;
import org.opensearch.common.io.stream.NamedWriteableRegistry;
import org.opensearch.common.io.stream.StreamInput;
import org.opensearch.common.io.stream.StreamOutput;
import org.opensearch.common.lease.Releasable;
import org.opensearch.common.settings.IndexScopedSettings;
import org.opensearch.common.settings.Setting;
import org.opensearch.common.settings.Setting.Property;
import org.opensearch.common.settings.Settings;
import org.opensearch.common.unit.ByteSizeValue;
import org.opensearch.common.unit.TimeValue;
import org.opensearch.common.util.BigArrays;
import org.opensearch.common.util.concurrent.AbstractRefCounted;
import org.opensearch.common.util.concurrent.AbstractRunnable;
import org.opensearch.common.util.concurrent.OpenSearchExecutors;
import org.opensearch.common.util.concurrent.OpenSearchRejectedExecutionException;
import org.opensearch.common.util.concurrent.OpenSearchThreadPoolExecutor;
import org.opensearch.common.util.iterable.Iterables;
import org.opensearch.common.util.set.Sets;
import org.opensearch.common.xcontent.LoggingDeprecationHandler;
import org.opensearch.common.xcontent.NamedXContentRegistry;
import org.opensearch.common.xcontent.XContentFactory;
import org.opensearch.common.xcontent.XContentParser;
import org.opensearch.common.xcontent.XContentType;
import org.opensearch.core.internal.io.IOUtils;
import org.opensearch.env.NodeEnvironment;
import org.opensearch.env.ShardLock;
import org.opensearch.env.ShardLockObtainFailedException;
import org.opensearch.gateway.MetaStateService;
import org.opensearch.gateway.MetadataStateFormat;
import org.opensearch.index.Index;
import org.opensearch.index.IndexModule;
import org.opensearch.index.IndexNotFoundException;
import org.opensearch.index.IndexService;
import org.opensearch.index.IndexSettings;
import org.opensearch.index.analysis.AnalysisRegistry;
import org.opensearch.index.cache.request.ShardRequestCache;
import org.opensearch.index.engine.CommitStats;
import org.opensearch.index.engine.EngineConfig;
import org.opensearch.index.engine.EngineConfigFactory;
import org.opensearch.index.engine.EngineFactory;
import org.opensearch.index.engine.InternalEngineFactory;
import org.opensearch.index.engine.NoOpEngine;
import org.opensearch.index.fielddata.IndexFieldDataCache;
import org.opensearch.index.flush.FlushStats;
import org.opensearch.index.get.GetStats;
import org.opensearch.index.mapper.IdFieldMapper;
import org.opensearch.index.mapper.MapperService;
import org.opensearch.index.merge.MergeStats;
import org.opensearch.index.query.QueryBuilder;
import org.opensearch.index.query.QueryRewriteContext;
import org.opensearch.index.recovery.RecoveryStats;
import org.opensearch.index.refresh.RefreshStats;
import org.opensearch.index.search.stats.SearchStats;
import org.opensearch.index.seqno.RetentionLeaseStats;
import org.opensearch.index.seqno.RetentionLeaseSyncer;
import org.opensearch.index.seqno.SeqNoStats;
import org.opensearch.index.shard.IllegalIndexShardStateException;
import org.opensearch.index.shard.IndexEventListener;
import org.opensearch.index.shard.IndexShard;
import org.opensearch.index.shard.IndexShardState;
import org.opensearch.index.shard.IndexingOperationListener;
import org.opensearch.index.shard.IndexingStats;
import org.opensearch.index.shard.ShardId;
import org.opensearch.indices.breaker.CircuitBreakerService;
import org.opensearch.indices.cluster.IndicesClusterStateService;
import org.opensearch.indices.fielddata.cache.IndicesFieldDataCache;
import org.opensearch.indices.mapper.MapperRegistry;
import org.opensearch.indices.recovery.PeerRecoveryTargetService;
import org.opensearch.indices.recovery.RecoveryState;
import org.opensearch.indices.replication.SegmentReplicationReplicaService;
import org.opensearch.indices.replication.checkpoint.TransportCheckpointPublisher;
import org.opensearch.indices.replication.copy.PrimaryShardReplicationSource;
import org.opensearch.node.Node;
import org.opensearch.plugins.IndexStorePlugin;
import org.opensearch.plugins.PluginsService;
import org.opensearch.repositories.RepositoriesService;
import org.opensearch.script.ScriptService;
import org.opensearch.search.aggregations.support.ValuesSourceRegistry;
import org.opensearch.search.internal.AliasFilter;
import org.opensearch.search.internal.SearchContext;
import org.opensearch.search.internal.ShardSearchRequest;
import org.opensearch.search.query.QueryPhase;
import org.opensearch.search.query.QuerySearchResult;
import org.opensearch.threadpool.ThreadPool;

import java.io.Closeable;
import java.io.IOException;
import java.io.InputStream;
import java.io.UncheckedIOException;
import java.nio.file.Files;
import java.util.ArrayList;
import java.util.Collection;
import java.util.Collections;
import java.util.HashMap;
import java.util.Iterator;
import java.util.List;
import java.util.Locale;
import java.util.Map;
import java.util.Objects;
import java.util.Optional;
import java.util.Set;
import java.util.concurrent.CountDownLatch;
import java.util.concurrent.ExecutorService;
import java.util.concurrent.Executors;
import java.util.concurrent.TimeUnit;
import java.util.concurrent.atomic.AtomicBoolean;
import java.util.concurrent.atomic.AtomicInteger;
import java.util.function.Consumer;
import java.util.function.Function;
import java.util.function.LongSupplier;
import java.util.function.Predicate;
import java.util.stream.Collectors;

import static java.util.Collections.emptyList;
import static java.util.Collections.emptyMap;
import static java.util.Collections.unmodifiableMap;
import static org.opensearch.common.collect.MapBuilder.newMapBuilder;
import static org.opensearch.common.util.CollectionUtils.arrayAsArrayList;
import static org.opensearch.common.util.concurrent.OpenSearchExecutors.daemonThreadFactory;
import static org.opensearch.index.IndexService.IndexCreationContext.CREATE_INDEX;
import static org.opensearch.index.IndexService.IndexCreationContext.METADATA_VERIFICATION;
import static org.opensearch.index.query.AbstractQueryBuilder.parseInnerQueryBuilder;
import static org.opensearch.search.SearchService.ALLOW_EXPENSIVE_QUERIES;

public class IndicesService extends AbstractLifecycleComponent
    implements
        IndicesClusterStateService.AllocatedIndices<IndexShard, IndexService>,
        IndexService.ShardStoreDeleter {
    private static final Logger logger = LogManager.getLogger(IndicesService.class);

    public static final String INDICES_SHARDS_CLOSED_TIMEOUT = "indices.shards_closed_timeout";
    public static final Setting<TimeValue> INDICES_CACHE_CLEAN_INTERVAL_SETTING = Setting.positiveTimeSetting(
        "indices.cache.cleanup_interval",
        TimeValue.timeValueMinutes(1),
        Property.NodeScope
    );
    public static final Setting<Boolean> INDICES_ID_FIELD_DATA_ENABLED_SETTING = Setting.boolSetting(
        "indices.id_field_data.enabled",
        true,
        Property.Dynamic,
        Property.NodeScope
    );

    public static final Setting<Boolean> WRITE_DANGLING_INDICES_INFO_SETTING = Setting.boolSetting(
        "gateway.write_dangling_indices_info",
        true,
        Setting.Property.NodeScope
    );

    /**
     * The node's settings.
     */
    private final Settings settings;
    private final PluginsService pluginsService;
    private final NodeEnvironment nodeEnv;
    private final NamedXContentRegistry xContentRegistry;
    private final TimeValue shardsClosedTimeout;
    private final AnalysisRegistry analysisRegistry;
    private final IndexNameExpressionResolver indexNameExpressionResolver;
    private final IndexScopedSettings indexScopedSettings;
    private final IndicesFieldDataCache indicesFieldDataCache;
    private final CacheCleaner cacheCleaner;
    private final ThreadPool threadPool;
    private final CircuitBreakerService circuitBreakerService;
    private final BigArrays bigArrays;
    private final ScriptService scriptService;
    private final ClusterService clusterService;
    private final Client client;
    private volatile Map<String, IndexService> indices = emptyMap();
    private final Map<Index, List<PendingDelete>> pendingDeletes = new HashMap<>();
    private final AtomicInteger numUncompletedDeletes = new AtomicInteger();
    private final OldShardsStats oldShardsStats = new OldShardsStats();
    private final MapperRegistry mapperRegistry;
    private final NamedWriteableRegistry namedWriteableRegistry;
    private final IndexingMemoryController indexingMemoryController;
    private final TimeValue cleanInterval;
    final IndicesRequestCache indicesRequestCache; // pkg-private for testing
    private final IndicesQueryCache indicesQueryCache;
    private final MetaStateService metaStateService;
    private final Collection<Function<IndexSettings, Optional<EngineFactory>>> engineFactoryProviders;
    private final Map<String, IndexStorePlugin.DirectoryFactory> directoryFactories;
    private final Map<String, IndexStorePlugin.RecoveryStateFactory> recoveryStateFactories;
    final AbstractRefCounted indicesRefCount; // pkg-private for testing
    private final CountDownLatch closeLatch = new CountDownLatch(1);
    private volatile boolean idFieldDataEnabled;
    private volatile boolean allowExpensiveQueries;

    @Nullable
    private final OpenSearchThreadPoolExecutor danglingIndicesThreadPoolExecutor;
    private final Set<Index> danglingIndicesToWrite = Sets.newConcurrentHashSet();
    private final boolean nodeWriteDanglingIndicesInfo;
    private final ValuesSourceRegistry valuesSourceRegistry;

    @Override
    protected void doStart() {
        // Start thread that will manage cleaning the field data cache periodically
        threadPool.schedule(this.cacheCleaner, this.cleanInterval, ThreadPool.Names.SAME);
    }

    public IndicesService(
        Settings settings,
        PluginsService pluginsService,
        NodeEnvironment nodeEnv,
        NamedXContentRegistry xContentRegistry,
        AnalysisRegistry analysisRegistry,
        IndexNameExpressionResolver indexNameExpressionResolver,
        MapperRegistry mapperRegistry,
        NamedWriteableRegistry namedWriteableRegistry,
        ThreadPool threadPool,
        IndexScopedSettings indexScopedSettings,
        CircuitBreakerService circuitBreakerService,
        BigArrays bigArrays,
        ScriptService scriptService,
        ClusterService clusterService,
        Client client,
        MetaStateService metaStateService,
        Collection<Function<IndexSettings, Optional<EngineFactory>>> engineFactoryProviders,
        Map<String, IndexStorePlugin.DirectoryFactory> directoryFactories,
        ValuesSourceRegistry valuesSourceRegistry,
        Map<String, IndexStorePlugin.RecoveryStateFactory> recoveryStateFactories
    ) {
        this.settings = settings;
        this.threadPool = threadPool;
        this.pluginsService = pluginsService;
        this.nodeEnv = nodeEnv;
        this.xContentRegistry = xContentRegistry;
        this.valuesSourceRegistry = valuesSourceRegistry;
        this.shardsClosedTimeout = settings.getAsTime(INDICES_SHARDS_CLOSED_TIMEOUT, new TimeValue(1, TimeUnit.DAYS));
        this.analysisRegistry = analysisRegistry;
        this.indexNameExpressionResolver = indexNameExpressionResolver;
        this.indicesRequestCache = new IndicesRequestCache(settings);
        this.indicesQueryCache = new IndicesQueryCache(settings);
        this.mapperRegistry = mapperRegistry;
        this.namedWriteableRegistry = namedWriteableRegistry;
        indexingMemoryController = new IndexingMemoryController(
            settings,
            threadPool,
            // ensure we pull an iter with new shards - flatten makes a copy
            () -> Iterables.flatten(this).iterator()
        );
        this.indexScopedSettings = indexScopedSettings;
        this.circuitBreakerService = circuitBreakerService;
        this.bigArrays = bigArrays;
        this.scriptService = scriptService;
        this.clusterService = clusterService;
        this.client = client;
        this.idFieldDataEnabled = INDICES_ID_FIELD_DATA_ENABLED_SETTING.get(clusterService.getSettings());
        clusterService.getClusterSettings().addSettingsUpdateConsumer(INDICES_ID_FIELD_DATA_ENABLED_SETTING, this::setIdFieldDataEnabled);
        this.indicesFieldDataCache = new IndicesFieldDataCache(settings, new IndexFieldDataCache.Listener() {
            @Override
            public void onRemoval(ShardId shardId, String fieldName, boolean wasEvicted, long sizeInBytes) {
                assert sizeInBytes >= 0 : "When reducing circuit breaker, it should be adjusted with a number higher or "
                    + "equal to 0 and not ["
                    + sizeInBytes
                    + "]";
                circuitBreakerService.getBreaker(CircuitBreaker.FIELDDATA).addWithoutBreaking(-sizeInBytes);
            }
        });
        this.cleanInterval = INDICES_CACHE_CLEAN_INTERVAL_SETTING.get(settings);
        this.cacheCleaner = new CacheCleaner(indicesFieldDataCache, indicesRequestCache, logger, threadPool, this.cleanInterval);
        this.metaStateService = metaStateService;
        this.engineFactoryProviders = engineFactoryProviders;

        // do not allow any plugin-provided index store type to conflict with a built-in type
        for (final String indexStoreType : directoryFactories.keySet()) {
            if (IndexModule.isBuiltinType(indexStoreType)) {
                throw new IllegalStateException("registered index store type [" + indexStoreType + "] conflicts with a built-in type");
            }
        }

        this.directoryFactories = directoryFactories;
        this.recoveryStateFactories = recoveryStateFactories;
        // doClose() is called when shutting down a node, yet there might still be ongoing requests
        // that we need to wait for before closing some resources such as the caches. In order to
        // avoid closing these resources while ongoing requests are still being processed, we use a
        // ref count which will only close them when both this service and all index services are
        // actually closed
        indicesRefCount = new AbstractRefCounted("indices") {
            @Override
            protected void closeInternal() {
                try {
                    IOUtils.close(
                        analysisRegistry,
                        indexingMemoryController,
                        indicesFieldDataCache,
                        cacheCleaner,
                        indicesRequestCache,
                        indicesQueryCache
                    );
                } catch (IOException e) {
                    throw new UncheckedIOException(e);
                } finally {
                    closeLatch.countDown();
                }
            }
        };

        final String nodeName = Objects.requireNonNull(Node.NODE_NAME_SETTING.get(settings));
        nodeWriteDanglingIndicesInfo = WRITE_DANGLING_INDICES_INFO_SETTING.get(settings);
        danglingIndicesThreadPoolExecutor = nodeWriteDanglingIndicesInfo
            ? OpenSearchExecutors.newScaling(
                nodeName + "/" + DANGLING_INDICES_UPDATE_THREAD_NAME,
                1,
                1,
                0,
                TimeUnit.MILLISECONDS,
                daemonThreadFactory(nodeName, DANGLING_INDICES_UPDATE_THREAD_NAME),
                threadPool.getThreadContext()
            )
            : null;

        this.allowExpensiveQueries = ALLOW_EXPENSIVE_QUERIES.get(clusterService.getSettings());
        clusterService.getClusterSettings().addSettingsUpdateConsumer(ALLOW_EXPENSIVE_QUERIES, this::setAllowExpensiveQueries);
    }

    private static final String DANGLING_INDICES_UPDATE_THREAD_NAME = "DanglingIndices#updateTask";

    public ClusterService clusterService() {
        return clusterService;
    }

    @Override
    protected void doStop() {
        ThreadPool.terminate(danglingIndicesThreadPoolExecutor, 10, TimeUnit.SECONDS);

        ExecutorService indicesStopExecutor = Executors.newFixedThreadPool(5, daemonThreadFactory(settings, "indices_shutdown"));

        // Copy indices because we modify it asynchronously in the body of the loop
        final Set<Index> indices = this.indices.values().stream().map(s -> s.index()).collect(Collectors.toSet());
        final CountDownLatch latch = new CountDownLatch(indices.size());
        for (final Index index : indices) {
            indicesStopExecutor.execute(() -> {
                try {
                    removeIndex(index, IndexRemovalReason.NO_LONGER_ASSIGNED, "shutdown");
                } finally {
                    latch.countDown();
                }
            });
        }
        try {
            if (latch.await(shardsClosedTimeout.seconds(), TimeUnit.SECONDS) == false) {
                logger.warn("Not all shards are closed yet, waited {}sec - stopping service", shardsClosedTimeout.seconds());
            }
        } catch (InterruptedException e) {
            // ignore
        } finally {
            indicesStopExecutor.shutdown();
        }
    }

    @Override
    protected void doClose() throws IOException {
        indicesRefCount.decRef();
    }

    /**
     * Wait for this {@link IndicesService} to be effectively closed. When this returns {@code true}, all shards and shard stores
     * are closed and all shard {@link CacheHelper#addClosedListener(org.apache.lucene.index.IndexReader.ClosedListener) closed
     * listeners} have run. However some {@link IndexEventListener#onStoreClosed(ShardId) shard closed listeners} might not have
     * run.
     * @return true if all shards closed within the given timeout, false otherwise
     * @throws InterruptedException if the current thread got interrupted while waiting for shards to close
     */
    public boolean awaitClose(long timeout, TimeUnit timeUnit) throws InterruptedException {
        return closeLatch.await(timeout, timeUnit);
    }

    public NodeIndicesStats stats(CommonStatsFlags flags) {
        CommonStats commonStats = new CommonStats(flags);
        // the cumulative statistics also account for shards that are no longer on this node, which is tracked by oldShardsStats
        for (Flag flag : flags.getFlags()) {
            switch (flag) {
                case Get:
                    commonStats.get.add(oldShardsStats.getStats);
                    break;
                case Indexing:
                    commonStats.indexing.add(oldShardsStats.indexingStats);
                    break;
                case Search:
                    commonStats.search.add(oldShardsStats.searchStats);
                    break;
                case Merge:
                    commonStats.merge.add(oldShardsStats.mergeStats);
                    break;
                case Refresh:
                    commonStats.refresh.add(oldShardsStats.refreshStats);
                    break;
                case Recovery:
                    commonStats.recoveryStats.add(oldShardsStats.recoveryStats);
                    break;
                case Flush:
                    commonStats.flush.add(oldShardsStats.flushStats);
                    break;
            }
        }

        return new NodeIndicesStats(commonStats, statsByShard(this, flags));
    }

    Map<Index, List<IndexShardStats>> statsByShard(final IndicesService indicesService, final CommonStatsFlags flags) {
        final Map<Index, List<IndexShardStats>> statsByShard = new HashMap<>();

        for (final IndexService indexService : indicesService) {
            for (final IndexShard indexShard : indexService) {
                try {
                    final IndexShardStats indexShardStats = indicesService.indexShardStats(indicesService, indexShard, flags);

                    if (indexShardStats == null) {
                        continue;
                    }

                    if (statsByShard.containsKey(indexService.index()) == false) {
                        statsByShard.put(indexService.index(), arrayAsArrayList(indexShardStats));
                    } else {
                        statsByShard.get(indexService.index()).add(indexShardStats);
                    }
                } catch (IllegalIndexShardStateException | AlreadyClosedException e) {
                    // we can safely ignore illegal state on ones that are closing for example
                    logger.trace(() -> new ParameterizedMessage("{} ignoring shard stats", indexShard.shardId()), e);
                }
            }
        }

        return statsByShard;
    }

    IndexShardStats indexShardStats(final IndicesService indicesService, final IndexShard indexShard, final CommonStatsFlags flags) {
        if (indexShard.routingEntry() == null) {
            return null;
        }

        CommitStats commitStats;
        SeqNoStats seqNoStats;
        RetentionLeaseStats retentionLeaseStats;
        try {
            commitStats = indexShard.commitStats();
            seqNoStats = indexShard.seqNoStats();
            retentionLeaseStats = indexShard.getRetentionLeaseStats();
        } catch (AlreadyClosedException e) {
            // shard is closed - no stats is fine
            commitStats = null;
            seqNoStats = null;
            retentionLeaseStats = null;
        }

        return new IndexShardStats(
            indexShard.shardId(),
            new ShardStats[] {
                new ShardStats(
                    indexShard.routingEntry(),
                    indexShard.shardPath(),
                    new CommonStats(indicesService.getIndicesQueryCache(), indexShard, flags),
                    commitStats,
                    seqNoStats,
                    retentionLeaseStats
                ) }
        );
    }

    /**
     * Checks if changes (adding / removing) indices, shards and so on are allowed.
     *
     * @throws IllegalStateException if no changes allowed.
     */
    private void ensureChangesAllowed() {
        if (lifecycle.started() == false) {
            throw new IllegalStateException("Can't make changes to indices service, node is closed");
        }
    }

    @Override
    public Iterator<IndexService> iterator() {
        return indices.values().iterator();
    }

    public boolean hasIndex(Index index) {
        return indices.containsKey(index.getUUID());
    }

    /**
     * Returns an IndexService for the specified index if exists otherwise returns <code>null</code>.
     */
    @Override
    @Nullable
    public IndexService indexService(Index index) {
        return indices.get(index.getUUID());
    }

    /**
     * Returns an IndexService for the specified index if exists otherwise a {@link IndexNotFoundException} is thrown.
     */
    public IndexService indexServiceSafe(Index index) {
        IndexService indexService = indices.get(index.getUUID());
        if (indexService == null) {
            throw new IndexNotFoundException(index);
        }
        assert indexService.indexUUID().equals(index.getUUID()) : "uuid mismatch local: "
            + indexService.indexUUID()
            + " incoming: "
            + index.getUUID();
        return indexService;
    }

    /**
     * Creates a new {@link IndexService} for the given metadata.
     *
     * @param indexMetadata          the index metadata to create the index for
     * @param builtInListeners       a list of built-in lifecycle {@link IndexEventListener} that should should be used along side with the
     *                               per-index listeners
     * @throws ResourceAlreadyExistsException if the index already exists.
     */
    @Override
    public synchronized IndexService createIndex(
        final IndexMetadata indexMetadata,
        final List<IndexEventListener> builtInListeners,
        final boolean writeDanglingIndices
    ) throws IOException {
        ensureChangesAllowed();
        if (indexMetadata.getIndexUUID().equals(IndexMetadata.INDEX_UUID_NA_VALUE)) {
            throw new IllegalArgumentException("index must have a real UUID found value: [" + indexMetadata.getIndexUUID() + "]");
        }
        final Index index = indexMetadata.getIndex();
        if (hasIndex(index)) {
            throw new ResourceAlreadyExistsException(index);
        }
        List<IndexEventListener> finalListeners = new ArrayList<>(builtInListeners);
        final IndexEventListener onStoreClose = new IndexEventListener() {
            @Override
            public void onStoreCreated(ShardId shardId) {
                indicesRefCount.incRef();
            }

            @Override
            public void onStoreClosed(ShardId shardId) {
                try {
                    indicesQueryCache.onClose(shardId);
                } finally {
                    indicesRefCount.decRef();
                }
            }
        };
        finalListeners.add(onStoreClose);
        finalListeners.add(oldShardsStats);
        final IndexService indexService = createIndexService(
            CREATE_INDEX,
            indexMetadata,
            indicesQueryCache,
            indicesFieldDataCache,
            finalListeners,
            indexingMemoryController
        );
        boolean success = false;
        try {
            if (writeDanglingIndices && nodeWriteDanglingIndicesInfo) {
                indexService.addMetadataListener(imd -> updateDanglingIndicesInfo(index));
            }
            indexService.getIndexEventListener().afterIndexCreated(indexService);
            indices = newMapBuilder(indices).put(index.getUUID(), indexService).immutableMap();
            if (writeDanglingIndices) {
                if (nodeWriteDanglingIndicesInfo) {
                    updateDanglingIndicesInfo(index);
                } else {
                    indexService.deleteDanglingIndicesInfo();
                }
            }
            success = true;
            return indexService;
        } finally {
            if (success == false) {
                indexService.close("plugins_failed", true);
            }
        }
    }

    public <T, E extends Exception> T withTempIndexService(
        final IndexMetadata indexMetadata,
        CheckedFunction<IndexService, T, E> indexServiceConsumer
    ) throws IOException, E {
        final Index index = indexMetadata.getIndex();
        if (hasIndex(index)) {
            throw new ResourceAlreadyExistsException(index);
        }
        List<IndexEventListener> finalListeners = Collections.singletonList(
            // double check that shard is not created.
            new IndexEventListener() {
                @Override
                public void beforeIndexShardCreated(ShardId shardId, Settings indexSettings) {
                    assert false : "temp index should not trigger shard creation";
                    throw new OpenSearchException("temp index should not trigger shard creation [{}]", index);
                }

                @Override
                public void onStoreCreated(ShardId shardId) {
                    assert false : "temp index should not trigger store creation";
                    throw new OpenSearchException("temp index should not trigger store creation [{}]", index);
                }
            }
        );
        final IndexService indexService = createIndexService(
            CREATE_INDEX,
            indexMetadata,
            indicesQueryCache,
            indicesFieldDataCache,
            finalListeners,
            indexingMemoryController
        );
        try (Closeable dummy = () -> indexService.close("temp", false)) {
            return indexServiceConsumer.apply(indexService);
        }
    }

    /**
     * This creates a new IndexService without registering it
     */
    private synchronized IndexService createIndexService(
        IndexService.IndexCreationContext indexCreationContext,
        IndexMetadata indexMetadata,
        IndicesQueryCache indicesQueryCache,
        IndicesFieldDataCache indicesFieldDataCache,
        List<IndexEventListener> builtInListeners,
        IndexingOperationListener... indexingOperationListeners
    ) throws IOException {
        final IndexSettings idxSettings = new IndexSettings(indexMetadata, settings, indexScopedSettings);
        if (idxSettings.getIndexVersionCreated().onOrAfter(LegacyESVersion.V_7_0_0)
            && EngineConfig.INDEX_OPTIMIZE_AUTO_GENERATED_IDS.exists(idxSettings.getSettings())) {
            throw new IllegalArgumentException(
                "Setting [" + EngineConfig.INDEX_OPTIMIZE_AUTO_GENERATED_IDS.getKey() + "] was removed in version 7.0.0"
            );
        }
        // we ignore private settings since they are not registered settings
        indexScopedSettings.validate(indexMetadata.getSettings(), true, true, true);
        logger.debug(
            "creating Index [{}], shards [{}]/[{}] - reason [{}]",
            indexMetadata.getIndex(),
            idxSettings.getNumberOfShards(),
            idxSettings.getNumberOfReplicas(),
            indexCreationContext
        );

        final IndexModule indexModule = new IndexModule(
            idxSettings,
            analysisRegistry,
            getEngineFactory(idxSettings),
            getEngineConfigFactory(idxSettings),
            directoryFactories,
            () -> allowExpensiveQueries,
            indexNameExpressionResolver,
            recoveryStateFactories
        );
        for (IndexingOperationListener operationListener : indexingOperationListeners) {
            indexModule.addIndexOperationListener(operationListener);
        }
        pluginsService.onIndexModule(indexModule);
        for (IndexEventListener listener : builtInListeners) {
            indexModule.addIndexEventListener(listener);
        }
        return indexModule.newIndexService(
            indexCreationContext,
            nodeEnv,
            xContentRegistry,
            this,
            circuitBreakerService,
            bigArrays,
            threadPool,
            scriptService,
            clusterService,
            client,
            indicesQueryCache,
            mapperRegistry,
            indicesFieldDataCache,
            namedWriteableRegistry,
            this::isIdFieldDataEnabled,
            valuesSourceRegistry,
            new TransportCheckpointPublisher(client)
        );
    }

    private EngineConfigFactory getEngineConfigFactory(final IndexSettings idxSettings) {
        return new EngineConfigFactory(this.pluginsService, idxSettings);
    }

    private EngineFactory getEngineFactory(final IndexSettings idxSettings) {
        final IndexMetadata indexMetadata = idxSettings.getIndexMetadata();
        if (indexMetadata != null && indexMetadata.getState() == IndexMetadata.State.CLOSE) {
            // NoOpEngine takes precedence as long as the index is closed
            return NoOpEngine::new;
        }

        final List<Optional<EngineFactory>> engineFactories = engineFactoryProviders.stream()
            .map(engineFactoryProvider -> engineFactoryProvider.apply(idxSettings))
            .filter(maybe -> Objects.requireNonNull(maybe).isPresent())
            .collect(Collectors.toList());
        if (engineFactories.isEmpty()) {
            return new InternalEngineFactory();
        } else if (engineFactories.size() == 1) {
            assert engineFactories.get(0).isPresent();
            return engineFactories.get(0).get();
        } else {
            final String message = String.format(
                Locale.ROOT,
                "multiple engine factories provided for %s: %s",
                idxSettings.getIndex(),
                engineFactories.stream().map(t -> {
                    assert t.isPresent();
                    return "[" + t.get().getClass().getName() + "]";
                }).collect(Collectors.joining(","))
            );
            throw new IllegalStateException(message);
        }
    }

    /**
     * creates a new mapper service for the given index, in order to do administrative work like mapping updates.
     * This *should not* be used for document parsing. Doing so will result in an exception.
     *
     * Note: the returned {@link MapperService} should be closed when unneeded.
     */
    public synchronized MapperService createIndexMapperService(IndexMetadata indexMetadata) throws IOException {
        final IndexSettings idxSettings = new IndexSettings(indexMetadata, this.settings, indexScopedSettings);
        final IndexModule indexModule = new IndexModule(
            idxSettings,
            analysisRegistry,
            getEngineFactory(idxSettings),
            getEngineConfigFactory(idxSettings),
            directoryFactories,
            () -> allowExpensiveQueries,
            indexNameExpressionResolver,
            recoveryStateFactories
        );
        pluginsService.onIndexModule(indexModule);
        return indexModule.newIndexMapperService(xContentRegistry, mapperRegistry, scriptService);
    }

    /**
     * This method verifies that the given {@code metadata} holds sane values to create an {@link IndexService}.
     * This method tries to update the meta data of the created {@link IndexService} if the given {@code metadataUpdate}
     * is different from the given {@code metadata}.
     * This method will throw an exception if the creation or the update fails.
     * The created {@link IndexService} will not be registered and will be closed immediately.
     */
    public synchronized void verifyIndexMetadata(IndexMetadata metadata, IndexMetadata metadataUpdate) throws IOException {
        final List<Closeable> closeables = new ArrayList<>();
        try {
            IndicesFieldDataCache indicesFieldDataCache = new IndicesFieldDataCache(settings, new IndexFieldDataCache.Listener() {
            });
            closeables.add(indicesFieldDataCache);
            IndicesQueryCache indicesQueryCache = new IndicesQueryCache(settings);
            closeables.add(indicesQueryCache);
            // this will also fail if some plugin fails etc. which is nice since we can verify that early
            final IndexService service = createIndexService(
                METADATA_VERIFICATION,
                metadata,
                indicesQueryCache,
                indicesFieldDataCache,
                emptyList()
            );
            closeables.add(() -> service.close("metadata verification", false));
            service.mapperService().merge(metadata, MapperService.MergeReason.MAPPING_RECOVERY);
            if (metadata.equals(metadataUpdate) == false) {
                service.updateMetadata(metadata, metadataUpdate);
            }
        } finally {
            IOUtils.close(closeables);
        }
    }

    @Override
    public IndexShard createShard(
        final ShardRouting shardRouting,
        final SegmentReplicationReplicaService segmentReplicationReplicaService,
        final SegmentReplicationReplicaService.ReplicationListener replicationListener,
        final PrimaryShardReplicationSource replicationSource,
        final PeerRecoveryTargetService recoveryTargetService,
        final PeerRecoveryTargetService.RecoveryListener recoveryListener,
        final RepositoriesService repositoriesService,
        final Consumer<IndexShard.ShardFailure> onShardFailure,
        final Consumer<ShardId> globalCheckpointSyncer,
        final RetentionLeaseSyncer retentionLeaseSyncer,
        final DiscoveryNode targetNode,
        final DiscoveryNode sourceNode
    ) throws IOException {
        Objects.requireNonNull(retentionLeaseSyncer);
        ensureChangesAllowed();
        IndexService indexService = indexService(shardRouting.index());
        assert indexService != null;
        RecoveryState recoveryState = indexService.createRecoveryState(shardRouting, targetNode, sourceNode);
        IndexShard indexShard = indexService.createShard(shardRouting, globalCheckpointSyncer, retentionLeaseSyncer);
        indexShard.addShardFailureCallback(onShardFailure);
<<<<<<< HEAD
        indexShard.startRecovery(
            recoveryState,
            segmentReplicationReplicaService,
            replicationListener,
            replicationSource,
            recoveryTargetService,
            recoveryListener,
            repositoriesService,
            (type, mapping) -> {
                assert recoveryState.getRecoverySource().getType() == RecoverySource.Type.LOCAL_SHARDS
                    : "mapping update consumer only required by local shards recovery";
                client.admin()
                    .indices()
                    .preparePutMapping()
                    .setConcreteIndex(shardRouting.index()) // concrete index - no name clash, it uses uuid
                    .setType(type)
                    .setSource(mapping.source().string(), XContentType.JSON)
                    .get();
            },
            this
        );
=======
        indexShard.startRecovery(recoveryState, recoveryTargetService, recoveryListener, repositoriesService, mapping -> {
            assert recoveryState.getRecoverySource().getType() == RecoverySource.Type.LOCAL_SHARDS
                : "mapping update consumer only required by local shards recovery";
            client.admin()
                .indices()
                .preparePutMapping()
                .setConcreteIndex(shardRouting.index()) // concrete index - no name clash, it uses uuid
                .setSource(mapping.source().string(), XContentType.JSON)
                .get();
        }, this);
>>>>>>> 9cfa3951
        return indexShard;
    }

    @Override
    public void removeIndex(final Index index, final IndexRemovalReason reason, final String extraInfo) {
        final String indexName = index.getName();
        try {
            final IndexService indexService;
            final IndexEventListener listener;
            synchronized (this) {
                if (hasIndex(index) == false) {
                    return;
                }

                logger.debug("[{}] closing ... (reason [{}])", indexName, reason);
                Map<String, IndexService> newIndices = new HashMap<>(indices);
                indexService = newIndices.remove(index.getUUID());
                assert indexService != null : "IndexService is null for index: " + index;
                indices = unmodifiableMap(newIndices);
                listener = indexService.getIndexEventListener();
            }

            listener.beforeIndexRemoved(indexService, reason);
            logger.debug("{} closing index service (reason [{}][{}])", index, reason, extraInfo);
            indexService.close(extraInfo, reason == IndexRemovalReason.DELETED);
            logger.debug("{} closed... (reason [{}][{}])", index, reason, extraInfo);
            final IndexSettings indexSettings = indexService.getIndexSettings();
            listener.afterIndexRemoved(indexService.index(), indexSettings, reason);
            if (reason == IndexRemovalReason.DELETED) {
                // now we are done - try to wipe data on disk if possible
                deleteIndexStore(extraInfo, indexService.index(), indexSettings);
            }
        } catch (Exception e) {
            logger.warn(() -> new ParameterizedMessage("failed to remove index {} ([{}][{}])", index, reason, extraInfo), e);
        }
    }

    public IndicesFieldDataCache getIndicesFieldDataCache() {
        return indicesFieldDataCache;
    }

    public CircuitBreakerService getCircuitBreakerService() {
        return circuitBreakerService;
    }

    public IndicesQueryCache getIndicesQueryCache() {
        return indicesQueryCache;
    }

    static class OldShardsStats implements IndexEventListener {

        final SearchStats searchStats = new SearchStats();
        final GetStats getStats = new GetStats();
        final IndexingStats indexingStats = new IndexingStats();
        final MergeStats mergeStats = new MergeStats();
        final RefreshStats refreshStats = new RefreshStats();
        final FlushStats flushStats = new FlushStats();
        final RecoveryStats recoveryStats = new RecoveryStats();

        @Override
        public synchronized void beforeIndexShardClosed(ShardId shardId, @Nullable IndexShard indexShard, Settings indexSettings) {
            if (indexShard != null) {
                getStats.addTotals(indexShard.getStats());
                indexingStats.addTotals(indexShard.indexingStats());
                // if this index was closed or deleted, we should eliminate the effect of the current scroll for this shard
                searchStats.addTotalsForClosingShard(indexShard.searchStats());
                mergeStats.addTotals(indexShard.mergeStats());
                refreshStats.addTotals(indexShard.refreshStats());
                flushStats.addTotals(indexShard.flushStats());
                recoveryStats.addTotals(indexShard.recoveryStats());
            }
        }
    }

    /**
     * Deletes an index that is not assigned to this node. This method cleans up all disk folders relating to the index
     * but does not deal with in-memory structures. For those call {@link #removeIndex(Index, IndexRemovalReason, String)}
     */
    @Override
    public void deleteUnassignedIndex(String reason, IndexMetadata metadata, ClusterState clusterState) {
        if (nodeEnv.hasNodeFile()) {
            String indexName = metadata.getIndex().getName();
            try {
                if (clusterState.metadata().hasIndex(indexName)) {
                    final IndexMetadata index = clusterState.metadata().index(indexName);
                    throw new IllegalStateException(
                        "Can't delete unassigned index store for ["
                            + indexName
                            + "] - it's still part of "
                            + "the cluster state ["
                            + index.getIndexUUID()
                            + "] ["
                            + metadata.getIndexUUID()
                            + "]"
                    );
                }
                deleteIndexStore(reason, metadata);
            } catch (Exception e) {
                logger.warn(
                    () -> new ParameterizedMessage("[{}] failed to delete unassigned index (reason [{}])", metadata.getIndex(), reason),
                    e
                );
            }
        }
    }

    /**
     * Deletes the index store trying to acquire all shards locks for this index.
     * This method will delete the metadata for the index even if the actual shards can't be locked.
     *
     * Package private for testing
     */
    void deleteIndexStore(String reason, IndexMetadata metadata) throws IOException {
        if (nodeEnv.hasNodeFile()) {
            synchronized (this) {
                Index index = metadata.getIndex();
                if (hasIndex(index)) {
                    String localUUid = indexService(index).indexUUID();
                    throw new IllegalStateException(
                        "Can't delete index store for ["
                            + index.getName()
                            + "] - it's still part of the indices service ["
                            + localUUid
                            + "] ["
                            + metadata.getIndexUUID()
                            + "]"
                    );
                }
            }
            final IndexSettings indexSettings = buildIndexSettings(metadata);
            deleteIndexStore(reason, indexSettings.getIndex(), indexSettings);
        }
    }

    private void deleteIndexStore(String reason, Index index, IndexSettings indexSettings) throws IOException {
        deleteIndexStoreIfDeletionAllowed(reason, index, indexSettings, DEFAULT_INDEX_DELETION_PREDICATE);
    }

    private void deleteIndexStoreIfDeletionAllowed(
        final String reason,
        final Index index,
        final IndexSettings indexSettings,
        final IndexDeletionAllowedPredicate predicate
    ) throws IOException {
        boolean success = false;
        try {
            // we are trying to delete the index store here - not a big deal if the lock can't be obtained
            // the store metadata gets wiped anyway even without the lock this is just best effort since
            // every shards deletes its content under the shard lock it owns.
            logger.debug("{} deleting index store reason [{}]", index, reason);
            if (predicate.apply(index, indexSettings)) {
                // its safe to delete all index metadata and shard data
                nodeEnv.deleteIndexDirectorySafe(index, 0, indexSettings);
            }
            success = true;
        } catch (ShardLockObtainFailedException ex) {
            logger.debug(
                () -> new ParameterizedMessage("{} failed to delete index store - at least one shards is still locked", index),
                ex
            );
        } catch (Exception ex) {
            logger.warn(() -> new ParameterizedMessage("{} failed to delete index", index), ex);
        } finally {
            if (success == false) {
                addPendingDelete(index, indexSettings);
            }
            // this is a pure protection to make sure this index doesn't get re-imported as a dangling index.
            // we should in the future rather write a tombstone rather than wiping the metadata.
            MetadataStateFormat.deleteMetaState(nodeEnv.indexPaths(index));
        }
    }

    /**
     * Deletes the shard with an already acquired shard lock.
     * @param reason the reason for the shard deletion
     * @param lock the lock of the shard to delete
     * @param indexSettings the shards index settings.
     * @throws IOException if an IOException occurs
     */
    @Override
    public void deleteShardStore(String reason, ShardLock lock, IndexSettings indexSettings) throws IOException {
        ShardId shardId = lock.getShardId();
        logger.trace("{} deleting shard reason [{}]", shardId, reason);
        nodeEnv.deleteShardDirectoryUnderLock(lock, indexSettings);
    }

    /**
     * This method deletes the shard contents on disk for the given shard ID. This method will fail if the shard deleting
     * is prevented by {@link #canDeleteShardContent(ShardId, IndexSettings)}
     * of if the shards lock can not be acquired.
     *
     * On data nodes, if the deleted shard is the last shard folder in its index, the method will attempt to remove
     * the index folder as well.
     *
     * @param reason the reason for the shard deletion
     * @param shardId the shards ID to delete
     * @param clusterState . This is required to access the indexes settings etc.
     * @throws IOException if an IOException occurs
     */
    public void deleteShardStore(String reason, ShardId shardId, ClusterState clusterState) throws IOException,
        ShardLockObtainFailedException {
        final IndexMetadata metadata = clusterState.getMetadata().indices().get(shardId.getIndexName());

        final IndexSettings indexSettings = buildIndexSettings(metadata);
        ShardDeletionCheckResult shardDeletionCheckResult = canDeleteShardContent(shardId, indexSettings);
        if (shardDeletionCheckResult != ShardDeletionCheckResult.FOLDER_FOUND_CAN_DELETE) {
            throw new IllegalStateException("Can't delete shard " + shardId + " (cause: " + shardDeletionCheckResult + ")");
        }
        nodeEnv.deleteShardDirectorySafe(shardId, indexSettings);
        logger.debug("{} deleted shard reason [{}]", shardId, reason);

        if (canDeleteIndexContents(shardId.getIndex(), indexSettings)) {
            if (nodeEnv.findAllShardIds(shardId.getIndex()).isEmpty()) {
                try {
                    // note that deleteIndexStore have more safety checks and may throw an exception if index was concurrently created.
                    deleteIndexStore("no longer used", metadata);
                } catch (Exception e) {
                    // wrap the exception to indicate we already deleted the shard
                    throw new OpenSearchException("failed to delete unused index after deleting its last shard (" + shardId + ")", e);
                }
            } else {
                logger.trace("[{}] still has shard stores, leaving as is", shardId.getIndex());
            }
        }
    }

    /**
     * This method returns true if the current node is allowed to delete the given index.
     * This is the case if the index is deleted in the metadata or there is no allocation
     * on the local node and the index isn't on a shared file system.
     * @param index {@code Index} to check whether deletion is allowed
     * @param indexSettings {@code IndexSettings} for the given index
     * @return true if the index can be deleted on this node
     */
    public boolean canDeleteIndexContents(Index index, IndexSettings indexSettings) {
        // index contents can be deleted if its an already closed index (so all its resources have
        // already been relinquished)
        final IndexService indexService = indexService(index);
        if (indexService == null && nodeEnv.hasNodeFile()) {
            return true;
        }
        return false;
    }

    /**
     * Verify that the contents on disk for the given index is deleted; if not, delete the contents.
     * This method assumes that an index is already deleted in the cluster state and/or explicitly
     * through index tombstones.
     * @param index {@code Index} to make sure its deleted from disk
     * @param clusterState {@code ClusterState} to ensure the index is not part of it
     * @return IndexMetadata for the index loaded from disk
     */
    @Override
    @Nullable
    public IndexMetadata verifyIndexIsDeleted(final Index index, final ClusterState clusterState) {
        // this method should only be called when we know the index (name + uuid) is not part of the cluster state
        if (clusterState.metadata().index(index) != null) {
            throw new IllegalStateException("Cannot delete index [" + index + "], it is still part of the cluster state.");
        }
        if (nodeEnv.hasNodeFile() && FileSystemUtils.exists(nodeEnv.indexPaths(index))) {
            final IndexMetadata metadata;
            try {
                metadata = metaStateService.loadIndexState(index);
                if (metadata == null) {
                    return null;
                }
            } catch (Exception e) {
                logger.warn(
                    () -> new ParameterizedMessage(
                        "[{}] failed to load state file from a stale deleted index, " + "folders will be left on disk",
                        index
                    ),
                    e
                );
                return null;
            }
            final IndexSettings indexSettings = buildIndexSettings(metadata);
            try {
                deleteIndexStoreIfDeletionAllowed("stale deleted index", index, indexSettings, ALWAYS_TRUE);
            } catch (Exception e) {
                // we just warn about the exception here because if deleteIndexStoreIfDeletionAllowed
                // throws an exception, it gets added to the list of pending deletes to be tried again
                logger.warn(() -> new ParameterizedMessage("[{}] failed to delete index on disk", metadata.getIndex()), e);
            }
            return metadata;
        }
        return null;
    }

    /**
     * result type returned by {@link #canDeleteShardContent signaling different reasons why a shard can / cannot be deleted}
     */
    public enum ShardDeletionCheckResult {
        FOLDER_FOUND_CAN_DELETE, // shard data exists and can be deleted
        STILL_ALLOCATED, // the shard is still allocated / active on this node
        NO_FOLDER_FOUND, // the shards data locations do not exist
        NO_LOCAL_STORAGE // node does not have local storage (see DiscoveryNode.nodeRequiresLocalStorage)
    }

    /**
     * Returns <code>ShardDeletionCheckResult</code> signaling whether the shards content for the given shard can be deleted.
     *
     * @param shardId the shard to delete.
     * @param indexSettings the shards's relevant {@link IndexSettings}. This is required to access the indexes settings etc.
     */
    public ShardDeletionCheckResult canDeleteShardContent(ShardId shardId, IndexSettings indexSettings) {
        assert shardId.getIndex().equals(indexSettings.getIndex());
        final IndexService indexService = indexService(shardId.getIndex());
        if (nodeEnv.hasNodeFile()) {
            final boolean isAllocated = indexService != null && indexService.hasShard(shardId.id());
            if (isAllocated) {
                return ShardDeletionCheckResult.STILL_ALLOCATED; // we are allocated - can't delete the shard
            } else if (indexSettings.hasCustomDataPath()) {
                // lets see if it's on a custom path (return false if the shared doesn't exist)
                // we don't need to delete anything that is not there
                return Files.exists(nodeEnv.resolveCustomLocation(indexSettings.customDataPath(), shardId))
                    ? ShardDeletionCheckResult.FOLDER_FOUND_CAN_DELETE
                    : ShardDeletionCheckResult.NO_FOLDER_FOUND;
            } else {
                // lets see if it's path is available (return false if the shared doesn't exist)
                // we don't need to delete anything that is not there
                return FileSystemUtils.exists(nodeEnv.availableShardPaths(shardId))
                    ? ShardDeletionCheckResult.FOLDER_FOUND_CAN_DELETE
                    : ShardDeletionCheckResult.NO_FOLDER_FOUND;
            }
        } else {
            return ShardDeletionCheckResult.NO_LOCAL_STORAGE;
        }
    }

    private IndexSettings buildIndexSettings(IndexMetadata metadata) {
        // play safe here and make sure that we take node level settings into account.
        // we might run on nodes where we use shard FS and then in the future don't delete
        // actual content.
        return new IndexSettings(metadata, settings);
    }

    /**
     * Adds a pending delete for the given index shard.
     */
    @Override
    public void addPendingDelete(ShardId shardId, IndexSettings settings) {
        if (shardId == null) {
            throw new IllegalArgumentException("shardId must not be null");
        }
        if (settings == null) {
            throw new IllegalArgumentException("settings must not be null");
        }
        PendingDelete pendingDelete = new PendingDelete(shardId, settings);
        addPendingDelete(shardId.getIndex(), pendingDelete);
    }

    /**
     * Adds a pending delete for the given index.
     */
    public void addPendingDelete(Index index, IndexSettings settings) {
        PendingDelete pendingDelete = new PendingDelete(index, settings);
        addPendingDelete(index, pendingDelete);
    }

    private void addPendingDelete(Index index, PendingDelete pendingDelete) {
        synchronized (pendingDeletes) {
            List<PendingDelete> list = pendingDeletes.get(index);
            if (list == null) {
                list = new ArrayList<>();
                pendingDeletes.put(index, list);
            }
            list.add(pendingDelete);
            numUncompletedDeletes.incrementAndGet();
        }
    }

    private static final class PendingDelete implements Comparable<PendingDelete> {
        final Index index;
        final int shardId;
        final IndexSettings settings;
        final boolean deleteIndex;

        /**
         * Creates a new pending delete of an index
         */
        PendingDelete(ShardId shardId, IndexSettings settings) {
            this.index = shardId.getIndex();
            this.shardId = shardId.getId();
            this.settings = settings;
            this.deleteIndex = false;
        }

        /**
         * Creates a new pending delete of a shard
         */
        PendingDelete(Index index, IndexSettings settings) {
            this.index = index;
            this.shardId = -1;
            this.settings = settings;
            this.deleteIndex = true;
        }

        @Override
        public String toString() {
            StringBuilder sb = new StringBuilder();
            sb.append("[").append(index).append("]");
            if (shardId != -1) {
                sb.append("[").append(shardId).append("]");
            }
            return sb.toString();
        }

        @Override
        public int compareTo(PendingDelete o) {
            return Integer.compare(shardId, o.shardId);
        }
    }

    /**
     * Processes all pending deletes for the given index. This method will acquire all locks for the given index and will
     * process all pending deletes for this index. Pending deletes might occur if the OS doesn't allow deletion of files because
     * they are used by a different process ie. on Windows where files might still be open by a virus scanner. On a shared
     * filesystem a replica might not have been closed when the primary is deleted causing problems on delete calls so we
     * schedule there deletes later.
     * @param index the index to process the pending deletes for
     * @param timeout the timeout used for processing pending deletes
     */
    @Override
    public void processPendingDeletes(Index index, IndexSettings indexSettings, TimeValue timeout) throws IOException, InterruptedException,
        ShardLockObtainFailedException {
        logger.debug("{} processing pending deletes", index);
        final long startTimeNS = System.nanoTime();
        final List<ShardLock> shardLocks = nodeEnv.lockAllForIndex(index, indexSettings, "process pending deletes", timeout.millis());
        int numRemoved = 0;
        try {
            Map<ShardId, ShardLock> locks = new HashMap<>();
            for (ShardLock lock : shardLocks) {
                locks.put(lock.getShardId(), lock);
            }
            final List<PendingDelete> remove;
            synchronized (pendingDeletes) {
                remove = pendingDeletes.remove(index);
            }
            if (remove != null && remove.isEmpty() == false) {
                numRemoved = remove.size();
                CollectionUtil.timSort(remove); // make sure we delete indices first
                final long maxSleepTimeMs = 10 * 1000; // ensure we retry after 10 sec
                long sleepTime = 10;
                do {
                    if (remove.isEmpty()) {
                        break;
                    }
                    Iterator<PendingDelete> iterator = remove.iterator();
                    while (iterator.hasNext()) {
                        PendingDelete delete = iterator.next();

                        if (delete.deleteIndex) {
                            assert delete.shardId == -1;
                            logger.debug("{} deleting index store reason [{}]", index, "pending delete");
                            try {
                                nodeEnv.deleteIndexDirectoryUnderLock(index, indexSettings);
                                iterator.remove();
                            } catch (IOException ex) {
                                logger.debug(() -> new ParameterizedMessage("{} retry pending delete", index), ex);
                            }
                        } else {
                            assert delete.shardId != -1;
                            ShardLock shardLock = locks.get(new ShardId(delete.index, delete.shardId));
                            if (shardLock != null) {
                                try {
                                    deleteShardStore("pending delete", shardLock, delete.settings);
                                    iterator.remove();
                                } catch (IOException ex) {
                                    logger.debug(() -> new ParameterizedMessage("{} retry pending delete", shardLock.getShardId()), ex);
                                }
                            } else {
                                logger.warn("{} no shard lock for pending delete", delete.shardId);
                                iterator.remove();
                            }
                        }
                    }
                    if (remove.isEmpty() == false) {
                        logger.warn("{} still pending deletes present for shards {} - retrying", index, remove.toString());
                        Thread.sleep(sleepTime);
                        sleepTime = Math.min(maxSleepTimeMs, sleepTime * 2); // increase the sleep time gradually
                        logger.debug("{} schedule pending delete retry after {} ms", index, sleepTime);
                    }
                } while ((System.nanoTime() - startTimeNS) < timeout.nanos());
            }
        } finally {
            IOUtils.close(shardLocks);
            if (numRemoved > 0) {
                int remainingUncompletedDeletes = numUncompletedDeletes.addAndGet(-numRemoved);
                assert remainingUncompletedDeletes >= 0;
            }
        }
    }

    int numPendingDeletes(Index index) {
        synchronized (pendingDeletes) {
            List<PendingDelete> deleteList = pendingDeletes.get(index);
            if (deleteList == null) {
                return 0;
            }
            return deleteList.size();
        }
    }

    /**
     * Checks if all pending deletes have completed. Used by tests to ensure we don't check directory contents
     * while deletion still ongoing. * The reason is that, on Windows, browsing the directory contents can interfere
     * with the deletion process and delay it unnecessarily.
     */
    public boolean hasUncompletedPendingDeletes() {
        return numUncompletedDeletes.get() > 0;
    }

    public AnalysisRegistry getAnalysis() {
        return analysisRegistry;
    }

    /**
     * FieldDataCacheCleaner is a scheduled Runnable used to clean a Guava cache
     * periodically. In this case it is the field data cache, because a cache that
     * has an entry invalidated may not clean up the entry if it is not read from
     * or written to after invalidation.
     */
    private static final class CacheCleaner implements Runnable, Releasable {

        private final IndicesFieldDataCache cache;
        private final Logger logger;
        private final ThreadPool threadPool;
        private final TimeValue interval;
        private final AtomicBoolean closed = new AtomicBoolean(false);
        private final IndicesRequestCache requestCache;

        CacheCleaner(
            IndicesFieldDataCache cache,
            IndicesRequestCache requestCache,
            Logger logger,
            ThreadPool threadPool,
            TimeValue interval
        ) {
            this.cache = cache;
            this.requestCache = requestCache;
            this.logger = logger;
            this.threadPool = threadPool;
            this.interval = interval;
        }

        @Override
        public void run() {
            long startTimeNS = System.nanoTime();
            if (logger.isTraceEnabled()) {
                logger.trace("running periodic field data cache cleanup");
            }
            try {
                this.cache.getCache().refresh();
            } catch (Exception e) {
                logger.warn("Exception during periodic field data cache cleanup:", e);
            }
            if (logger.isTraceEnabled()) {
                logger.trace(
                    "periodic field data cache cleanup finished in {} milliseconds",
                    TimeValue.nsecToMSec(System.nanoTime() - startTimeNS)
                );
            }

            try {
                this.requestCache.cleanCache();
            } catch (Exception e) {
                logger.warn("Exception during periodic request cache cleanup:", e);
            }
            // Reschedule itself to run again if not closed
            if (closed.get() == false) {
                threadPool.scheduleUnlessShuttingDown(interval, ThreadPool.Names.SAME, this);
            }
        }

        @Override
        public void close() {
            closed.compareAndSet(false, true);
        }
    }

    /**
     * Can the shard request be cached at all?
     */
    public boolean canCache(ShardSearchRequest request, SearchContext context) {
        // Queries that create a scroll context cannot use the cache.
        // They modify the search context during their execution so using the cache
        // may invalidate the scroll for the next query.
        if (request.scroll() != null) {
            return false;
        }

        // We cannot cache with DFS because results depend not only on the content of the index but also
        // on the overridden statistics. So if you ran two queries on the same index with different stats
        // (because an other shard was updated) you would get wrong results because of the scores
        // (think about top_hits aggs or scripts using the score)
        if (SearchType.QUERY_THEN_FETCH != context.searchType()) {
            return false;
        }

        // Profiled queries should not use the cache
        if (request.source() != null && request.source().profile()) {
            return false;
        }

        IndexSettings settings = context.indexShard().indexSettings();
        // if not explicitly set in the request, use the index setting, if not, use the request
        if (request.requestCache() == null) {
            if (settings.getValue(IndicesRequestCache.INDEX_CACHE_REQUEST_ENABLED_SETTING) == false) {
                return false;
            } else if (context.size() != 0) {
                // If no request cache query parameter and shard request cache
                // is enabled in settings don't cache for requests with size > 0
                return false;
            }
        } else if (request.requestCache() == false) {
            return false;
        }
        // We use the cacheKey of the index reader as a part of a key of the IndicesRequestCache.
        assert context.searcher().getIndexReader().getReaderCacheHelper() != null;

        // if now in millis is used (or in the future, a more generic "isDeterministic" flag
        // then we can't cache based on "now" key within the search request, as it is not deterministic
        if (context.getQueryShardContext().isCacheable() == false) {
            return false;
        }
        return true;

    }

    /**
     * Loads the cache result, computing it if needed by executing the query phase and otherwise deserializing the cached
     * value into the {@link SearchContext#queryResult() context's query result}. The combination of load + compute allows
     * to have a single load operation that will cause other requests with the same key to wait till its loaded an reuse
     * the same cache.
     */
    public void loadIntoContext(ShardSearchRequest request, SearchContext context, QueryPhase queryPhase) throws Exception {
        assert canCache(request, context);
        final DirectoryReader directoryReader = context.searcher().getDirectoryReader();

        boolean[] loadedFromCache = new boolean[] { true };
        BytesReference bytesReference = cacheShardLevelResult(context.indexShard(), directoryReader, request.cacheKey(), out -> {
            queryPhase.execute(context);
            context.queryResult().writeToNoId(out);
            loadedFromCache[0] = false;
        });

        if (loadedFromCache[0]) {
            // restore the cached query result into the context
            final QuerySearchResult result = context.queryResult();
            StreamInput in = new NamedWriteableAwareStreamInput(bytesReference.streamInput(), namedWriteableRegistry);
            result.readFromWithId(context.id(), in);
            result.setSearchShardTarget(context.shardTarget());
        } else if (context.queryResult().searchTimedOut()) {
            // we have to invalidate the cache entry if we cached a query result form a request that timed out.
            // we can't really throw exceptions in the loading part to signal a timed out search to the outside world since if there are
            // multiple requests that wait for the cache entry to be calculated they'd fail all with the same exception.
            // instead we all caching such a result for the time being, return the timed out result for all other searches with that cache
            // key invalidate the result in the thread that caused the timeout. This will end up to be simpler and eventually correct since
            // running a search that times out concurrently will likely timeout again if it's run while we have this `stale` result in the
            // cache. One other option is to not cache requests with a timeout at all...
            indicesRequestCache.invalidate(new IndexShardCacheEntity(context.indexShard()), directoryReader, request.cacheKey());
            if (logger.isTraceEnabled()) {
                logger.trace(
                    "Query timed out, invalidating cache entry for request on shard [{}]:\n {}",
                    request.shardId(),
                    request.source()
                );
            }
        }
    }

    public ByteSizeValue getTotalIndexingBufferBytes() {
        return indexingMemoryController.indexingBufferSize();
    }

    /**
     * Cache something calculated at the shard level.
     * @param shard the shard this item is part of
     * @param reader a reader for this shard. Used to invalidate the cache when there are changes.
     * @param cacheKey key for the thing being cached within this shard
     * @param loader loads the data into the cache if needed
     * @return the contents of the cache or the result of calling the loader
     */
    private BytesReference cacheShardLevelResult(
        IndexShard shard,
        DirectoryReader reader,
        BytesReference cacheKey,
        CheckedConsumer<StreamOutput, IOException> loader
    ) throws Exception {
        IndexShardCacheEntity cacheEntity = new IndexShardCacheEntity(shard);
        CheckedSupplier<BytesReference, IOException> supplier = () -> {
            /* BytesStreamOutput allows to pass the expected size but by default uses
             * BigArrays.PAGE_SIZE_IN_BYTES which is 16k. A common cached result ie.
             * a date histogram with 3 buckets is ~100byte so 16k might be very wasteful
             * since we don't shrink to the actual size once we are done serializing.
             * By passing 512 as the expected size we will resize the byte array in the stream
             * slowly until we hit the page size and don't waste too much memory for small query
             * results.*/
            final int expectedSizeInBytes = 512;
            try (BytesStreamOutput out = new BytesStreamOutput(expectedSizeInBytes)) {
                loader.accept(out);
                // for now, keep the paged data structure, which might have unused bytes to fill a page, but better to keep
                // the memory properly paged instead of having varied sized bytes
                return out.bytes();
            }
        };
        return indicesRequestCache.getOrCompute(cacheEntity, supplier, reader, cacheKey);
    }

    static final class IndexShardCacheEntity extends AbstractIndexShardCacheEntity {
        private static final long BASE_RAM_BYTES_USED = RamUsageEstimator.shallowSizeOfInstance(IndexShardCacheEntity.class);
        private final IndexShard indexShard;

        protected IndexShardCacheEntity(IndexShard indexShard) {
            this.indexShard = indexShard;
        }

        @Override
        protected ShardRequestCache stats() {
            return indexShard.requestCache();
        }

        @Override
        public boolean isOpen() {
            return indexShard.state() != IndexShardState.CLOSED;
        }

        @Override
        public Object getCacheIdentity() {
            return indexShard;
        }

        @Override
        public long ramBytesUsed() {
            // No need to take the IndexShard into account since it is shared
            // across many entities
            return BASE_RAM_BYTES_USED;
        }
    }

    @FunctionalInterface
    interface IndexDeletionAllowedPredicate {
        boolean apply(Index index, IndexSettings indexSettings);
    }

    private final IndexDeletionAllowedPredicate DEFAULT_INDEX_DELETION_PREDICATE = (
        Index index,
        IndexSettings indexSettings) -> canDeleteIndexContents(index, indexSettings);
    private final IndexDeletionAllowedPredicate ALWAYS_TRUE = (Index index, IndexSettings indexSettings) -> true;

    public AliasFilter buildAliasFilter(ClusterState state, String index, Set<String> resolvedExpressions) {
        /* Being static, parseAliasFilter doesn't have access to whatever guts it needs to parse a query. Instead of passing in a bunch
         * of dependencies we pass in a function that can perform the parsing. */
        CheckedFunction<BytesReference, QueryBuilder, IOException> filterParser = bytes -> {
            try (
                InputStream inputStream = bytes.streamInput();
                XContentParser parser = XContentFactory.xContentType(inputStream)
                    .xContent()
                    .createParser(xContentRegistry, LoggingDeprecationHandler.INSTANCE, inputStream)
            ) {
                return parseInnerQueryBuilder(parser);
            }
        };
        IndexMetadata indexMetadata = state.metadata().index(index);
        String[] aliases = indexNameExpressionResolver.filteringAliases(state, index, resolvedExpressions);
        return new AliasFilter(ShardSearchRequest.parseAliasFilter(filterParser, indexMetadata, aliases), aliases);
    }

    /**
     * Returns a new {@link QueryRewriteContext} with the given {@code now} provider
     */
    public QueryRewriteContext getRewriteContext(LongSupplier nowInMillis) {
        return new QueryRewriteContext(xContentRegistry, namedWriteableRegistry, client, nowInMillis);
    }

    /**
     * Clears the caches for the given shard id if the shard is still allocated on this node
     */
    public void clearIndexShardCache(ShardId shardId, boolean queryCache, boolean fieldDataCache, boolean requestCache, String... fields) {
        final IndexService service = indexService(shardId.getIndex());
        if (service != null) {
            IndexShard shard = service.getShardOrNull(shardId.id());
            final boolean clearedAtLeastOne = service.clearCaches(queryCache, fieldDataCache, fields);
            if ((requestCache || (clearedAtLeastOne == false && fields.length == 0)) && shard != null) {
                indicesRequestCache.clear(new IndexShardCacheEntity(shard));
            }
        }
    }

    /**
     * Returns a function which given an index name, returns a predicate which fields must match in order to be returned by get mappings,
     * get index, get field mappings and field capabilities API. Useful to filter the fields that such API return.
     * The predicate receives the field name as input argument. In case multiple plugins register a field filter through
     * {@link org.opensearch.plugins.MapperPlugin#getFieldFilter()}, only fields that match all the registered filters will be
     * returned by get mappings, get index, get field mappings and field capabilities API.
     */
    public Function<String, Predicate<String>> getFieldFilter() {
        return mapperRegistry.getFieldFilter();
    }

    /**
     * Returns true if the provided field is a registered metadata field (including ones registered via plugins), false otherwise.
     */
    public boolean isMetadataField(Version indexCreatedVersion, String field) {
        return mapperRegistry.isMetadataField(indexCreatedVersion, field);
    }

    /**
     * Returns <code>true</code> if fielddata is enabled for the {@link IdFieldMapper} field, <code>false</code> otherwise.
     */
    public boolean isIdFieldDataEnabled() {
        return idFieldDataEnabled;
    }

    private void setIdFieldDataEnabled(boolean value) {
        this.idFieldDataEnabled = value;
    }

    private void updateDanglingIndicesInfo(Index index) {
        assert DiscoveryNode.isDataNode(settings) : "dangling indices information should only be persisted on data nodes";
        assert nodeWriteDanglingIndicesInfo : "writing dangling indices info is not enabled";
        assert danglingIndicesThreadPoolExecutor != null : "executor for dangling indices info is not available";
        if (danglingIndicesToWrite.add(index)) {
            logger.trace("triggered dangling indices update for {}", index);
            final long triggeredTimeMillis = threadPool.relativeTimeInMillis();
            try {
                danglingIndicesThreadPoolExecutor.execute(new AbstractRunnable() {
                    @Override
                    public void onFailure(Exception e) {
                        logger.warn(() -> new ParameterizedMessage("failed to write dangling indices state for index {}", index), e);
                    }

                    @Override
                    protected void doRun() {
                        final boolean exists = danglingIndicesToWrite.remove(index);
                        assert exists : "removed non-existing item for " + index;
                        final IndexService indexService = indices.get(index.getUUID());
                        if (indexService != null) {
                            final long executedTimeMillis = threadPool.relativeTimeInMillis();
                            logger.trace(
                                "writing out dangling indices state for index {}, triggered {} ago",
                                index,
                                TimeValue.timeValueMillis(Math.min(0L, executedTimeMillis - triggeredTimeMillis))
                            );
                            indexService.writeDanglingIndicesInfo();
                            final long completedTimeMillis = threadPool.relativeTimeInMillis();
                            logger.trace(
                                "writing out of dangling indices state for index {} completed after {}",
                                index,
                                TimeValue.timeValueMillis(Math.min(0L, completedTimeMillis - executedTimeMillis))
                            );
                        } else {
                            logger.trace("omit writing dangling indices state for index {} as index is deallocated on this node", index);
                        }
                    }
                });
            } catch (OpenSearchRejectedExecutionException e) {
                // ignore cases where we are shutting down..., there is really nothing interesting to be done here...
                assert danglingIndicesThreadPoolExecutor.isShutdown();
            }
        } else {
            logger.trace("dangling indices update already pending for {}", index);
        }
    }

    private void setAllowExpensiveQueries(Boolean allowExpensiveQueries) {
        this.allowExpensiveQueries = allowExpensiveQueries;
    }

    // visible for testing
    public boolean allPendingDanglingIndicesWritten() {
        return nodeWriteDanglingIndicesInfo == false
            || (danglingIndicesToWrite.isEmpty() && danglingIndicesThreadPoolExecutor.getActiveCount() == 0);
    }
}<|MERGE_RESOLUTION|>--- conflicted
+++ resolved
@@ -856,7 +856,6 @@
         RecoveryState recoveryState = indexService.createRecoveryState(shardRouting, targetNode, sourceNode);
         IndexShard indexShard = indexService.createShard(shardRouting, globalCheckpointSyncer, retentionLeaseSyncer);
         indexShard.addShardFailureCallback(onShardFailure);
-<<<<<<< HEAD
         indexShard.startRecovery(
             recoveryState,
             segmentReplicationReplicaService,
@@ -865,31 +864,18 @@
             recoveryTargetService,
             recoveryListener,
             repositoriesService,
-            (type, mapping) -> {
+            mapping -> {
                 assert recoveryState.getRecoverySource().getType() == RecoverySource.Type.LOCAL_SHARDS
                     : "mapping update consumer only required by local shards recovery";
                 client.admin()
                     .indices()
                     .preparePutMapping()
                     .setConcreteIndex(shardRouting.index()) // concrete index - no name clash, it uses uuid
-                    .setType(type)
                     .setSource(mapping.source().string(), XContentType.JSON)
                     .get();
             },
             this
         );
-=======
-        indexShard.startRecovery(recoveryState, recoveryTargetService, recoveryListener, repositoriesService, mapping -> {
-            assert recoveryState.getRecoverySource().getType() == RecoverySource.Type.LOCAL_SHARDS
-                : "mapping update consumer only required by local shards recovery";
-            client.admin()
-                .indices()
-                .preparePutMapping()
-                .setConcreteIndex(shardRouting.index()) // concrete index - no name clash, it uses uuid
-                .setSource(mapping.source().string(), XContentType.JSON)
-                .get();
-        }, this);
->>>>>>> 9cfa3951
         return indexShard;
     }
 
